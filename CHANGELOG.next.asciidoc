--- conflicted
+++ resolved
@@ -48,11 +48,7 @@
 - Fix parsing issues with nested JSON payloads in Elasticsearch audit log fileset. {pull}22975[22975]
 - Rename `network.direction` values in crowdstrike/falcon to `ingress`/`egress`. {pull}23041[23041]
 - Rename `s3` input to `aws-s3` input. {pull}23469[23469]
-<<<<<<< HEAD
-- Add `nodes` to filebeat-kubernetes.yaml ClusterRole. {issue}24051[24051] {pull}24052[24052]
 - Possible values for Netflow's locality fields (source.locality, destination.locality and flow.locality) are now `internal` and `external`, instead of `private` and `public`. {issue}24272[24272] {pull}24295[24295]
-=======
->>>>>>> 4502e2ab
 
 *Heartbeat*
 - Adds negative body match. {pull}20728[20728]
