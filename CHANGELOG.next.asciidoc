// Use these for links to issue and pulls. Note issues and pulls redirect one to
// each other on Github, so don't worry too much on using the right prefix.
:issue: https://github.com/elastic/beats/issues/
:pull: https://github.com/elastic/beats/pull/

=== Beats version HEAD
https://github.com/elastic/beats/compare/v7.0.0-alpha2...master[Check the HEAD diff]

==== Breaking changes

*Affecting all Beats*

- Update to Golang 1.12.1. {pull}11330[11330]
- Disable Alibaba Cloud and Tencent Cloud metadata providers by default. {pull}13812[12812]
- Libbeat: Do not overwrite agent.*, ecs.version, and host.name. {pull}14407[14407]
- Libbeat: Cleanup the x-pack licenser code to use the new license endpoint and the new format. {pull}15091[15091]
- Refactor metadata generator to support adding metadata across resources {pull}14875[14875]

*Auditbeat*


*Filebeat*

- Fix parsing of Elasticsearch node name by `elasticsearch/slowlog` fileset. {pull}14547[14547]

*Heartbeat*


*Journalbeat*



*Metricbeat*

- kubernetes.container.cpu.limit.cores and kubernetes.container.cpu.requests.cores are now floats. {issue}11975[11975]

*Packetbeat*


*Winlogbeat*

*Functionbeat*


==== Bugfixes

*Affecting all Beats*

- Fix a race condition with the Kafka pipeline client, it is possible that `Close()` get called before `Connect()` . {issue}11945[11945]
- Allow users to configure only `cluster_uuid` setting under `monitoring` namespace. {pull}14338[14338]
- Fix spooling to disk blocking infinitely if the lock file can not be acquired. {pull}15338[15338]
- Update replicaset group to apps/v1 {pull}15854[15802]
- Fix `metricbeat test output` with an ipv6 ES host in the output.hosts. {pull}15368[15368]
- Fix `convert` processor conversion of string to integer with leading zeros. {issue}15513[15513] {pull}15557[15557]
- Fix Kubernetes autodiscovery provider to correctly handle pod states and avoid missing event data {pull}17223[17223]
- Fix `add_cloud_metadata` to better support modifying sub-fields with other processors. {pull}13808[13808]
- Fix panic in the Logstash output when trying to send events to closed connection. {pull}15568[15568]
- Fix missing output in dockerlogbeat {pull}15719[15719]
- Fix logging target settings being ignored when Beats are started via systemd or docker. {issue}12024[12024] {pull}15422[15442]
- Do not load dashboards where not available. {pull}15802[15802]
- Fix issue where default go logger is not discarded when either * or stdout is selected. {issue}10251[10251] {pull}15708[15708]
- Fix issue where TLS settings would be ignored when a forward proxy was in use. {pull}15516{15516}
- Remove superfluous use of number_of_routing_shards setting from the default template. {pull}16038[16038]
- Fix index names for indexing not always guaranteed to be lower case. {pull}16081[16081]
- Upgrade go-ucfg to latest v0.8.1. {pull}15937{15937}
- Fix loading processors from annotation hints. {pull}16348[16348]
- Fix an issue that could cause redundant configuration reloads. {pull}16440[16440]
- Fix k8s pods labels broken schema. {pull}16480[16480]
- Fix k8s pods annotations broken schema. {pull}16554[16554]
- Upgrade go-ucfg to latest v0.8.3. {pull}16450{16450}
- Add `ssl.ca_sha256` option to the supported TLS option, this allow to check that a specific certificate is used as part of the verified chain. {issue}15717[15717]
- Fix `NewContainerMetadataEnricher` to use default config for kubernetes module. {pull}16857[16857]
- Improve some logging messages for add_kubernetes_metadata processor {pull}16866{16866}
- Fix k8s metadata issue regarding node labels not shown up on root level of metadata. {pull}16834[16834]
- Fail to start if httpprof is used and it cannot be initialized. {pull}17028[17028]
- Fix concurrency issues in convert processor when used in the global context. {pull}17032[17032]
- Fix bug with `monitoring.cluster_uuid` setting not always being exposed via GET /state Beats API. {issue}16732[16732] {pull}17420[17420]
- Fix building on FreeBSD by removing build flags from `add_cloudfoundry_metadata` processor. {pull}17486[17486]
- Do not rotate log files on startup when interval is configured and rotateonstartup is disabled. {pull}17613[17613]
- Fix `setup.dashboards.index` setting not working. {pull}17749[17749]
- Fix Elasticsearch license endpoint URL referenced in error message. {issue}17880[17880] {pull}18030[18030]
- Change `decode_json_fields` processor, to merge parsed json objects with existing objects in the event instead of fully replacing them. {pull}17958[17958]
- Gives monitoring reporter hosts, if configured, total precedence over corresponding output hosts. {issue}17937[17937] {pull}17991[17991]

*Auditbeat*

- system/socket: Fixed compatibility issue with kernel 5.x. {pull}15771[15771]
- system/package: Fix parsing of Installed-Size field of DEB packages. {issue}16661[16661] {pull}17188[17188]
- system module: Fix panic during initialisation when /proc/stat can't be read. {pull}17569[17569]

*Filebeat*

- cisco/asa fileset: Fix parsing of 302021 message code. {pull}14519[14519]
- Fix filebeat azure dashboards, event category should be `Alert`. {pull}14668[14668]
- Fix a problem in Filebeat input httpjson where interval is not used as time.Duration. {pull}14728[14728]
- Fix SSL config in input.yml for Filebeat httpjson input in the MISP module. {pull}14767[14767]
- Check content-type when creating new reader in s3 input. {pull}15252[15252] {issue}15225[15225]
- Fix session reset detection and a crash in Netflow input. {pull}14904[14904]
- Handle errors in handleS3Objects function and add more debug messages for s3 input. {pull}15545[15545]
- netflow: Allow for options templates without scope fields. {pull}15449[15449]
- netflow: Fix bytes/packets counters on some devices (NSEL and Netstream). {pull}15449[15449]
- netflow: Fix compatibility with some Cisco devices by changing the field `class_id` from short to long. {pull}15449[15449]
- Fixed dashboard for Cisco ASA Firewall. {issue}15420[15420] {pull}15553[15553]
- Ensure all zeek timestamps include millisecond precision. {issue}14599[14599] {pull}16766[16766]
- Fix s3 input hanging with GetObjectRequest API call by adding context_timeout config. {issue}15502[15502] {pull}15590[15590]
- Add shared_credential_file to cloudtrail config {issue}15652[15652] {pull}15656[15656]
- Fix typos in zeek notice fileset config file. {issue}15764[15764] {pull}15765[15765]
- Fix mapping error when zeek weird logs do not contain IP addresses. {pull}15906[15906]
- Prevent Elasticsearch from spewing log warnings about redundant wildcards when setting up ingest pipelines for the `elasticsearch` module. {issue}15840[15840] {pull}15900[15900]
- Fix mapping error for cloudtrail additionalEventData field {pull}16088[16088]
- Fix a connection error in httpjson input. {pull}16123[16123]
- Improve `elasticsearch/audit` fileset to handle timestamps correctly. {pull}15942[15942]
- Fix s3 input with cloudtrail fileset reading json file. {issue}16374[16374] {pull}16441[16441]
- Rewrite azure filebeat dashboards, due to changes in kibana. {pull}16466[16466]
- Adding the var definitions in azure manifest files, fix for errors when executing command setup. {issue}16270[16270] {pull}16468[16468]
- Fix merging of fileset inputs to replace paths and append processors. {pull}16450{16450}
- Add queue_url definition in manifest file for aws module. {pull}16640{16640}
- Fix issue where autodiscover hints default configuration was not being copied. {pull}16987[16987]
- Fix Elasticsearch `_id` field set by S3 and Google Pub/Sub inputs. {pull}17026[17026]
- Fixed various Cisco FTD parsing issues. {issue}16863[16863] {pull}16889[16889]
- Fix default index pattern in IBM MQ filebeat dashboard. {pull}17146[17146]
- Fix `elasticsearch.gc` fileset to not collect _all_ logs when Elasticsearch is running in Docker. {issue}13164[13164] {issue}16583[16583] {pull}17164[17164]
- Fixed a mapping exception when ingesting CEF logs that used the spriv or dpriv extensions. {issue}17216[17216] {pull}17220[17220]
- Fix issue 17734 to retry on rate-limit error in the Filebeat httpjson input. {issue}17734[17734] {pull}17735[17735]
- Remove migrationVersion map 7.7.0 reference from Kibana dashboard file to fix backward compatibility issues. {pull}17425[17425]
- Fixed `cloudfoundry.access` to have the correct `cloudfoundry.app.id` contents. {pull}17847[17847]
- Fixing `ingress_controller.` fields to be of type keyword instead of text. {issue}17834[17834]
- Fixed typo in log message. {pull}17897[17897]
- Unescape file name from SQS message. {pull}18370[18370]
- Improve cisco asa and ftd pipelines' failure handler to avoid mapping temporary fields. {issue}18391[18391] {pull}18392[18392]
<<<<<<< HEAD
- Fix PANW module wrong mappings for bytes and packets counters. {issue}18522[18522] {pull}18525[18525]
=======
- Fix `googlecloud.audit` pipeline to only take in fields that are explicitly defined by the dataset. {issue}18465[18465] {pull}18472[18472]
- Fix a rate limit related issue in httpjson input for Okta module. {issue}18530[18530] {pull}18534[18534]
- Fixed ingestion of some Cisco ASA and FTD messages when a hostname was used instead of an IP for NAT fields. {issue}14034[14034] {pull}18376[18376]
>>>>>>> 5112d7dc

*Heartbeat*


*Journalbeat*


*Metricbeat*

- Fix checking tagsFilter using length in cloudwatch metricset. {pull}14525[14525]
- Log bulk failures from bulk API requests to monitoring cluster. {issue}14303[14303] {pull}14356[14356]
- Fix regular expression to detect instance name in perfmon metricset. {issue}14273[14273] {pull}14666[14666]
- Fixed bug with `elasticsearch/cluster_stats` metricset not recording license ID in the correct field. {pull}14592[14592]
- Fix `docker.container.size` fields values {issue}14979[14979] {pull}15224[15224]
- Make `kibana` module more resilient to Kibana unavailability. {issue}15258[15258] {pull}15270[15270]
- Fix panic exception with some unicode strings in perfmon metricset. {issue}15264[15264]
- Make `logstash` module more resilient to Logstash unavailability. {issue}15276[15276] {pull}15306[15306]
- Add username/password in Metricbeat autodiscover hints {pull}15349[15349]
- Fix CPU count in docker/cpu in cases where no `online_cpus` are reported {pull}15070[15070]
- Add dedot for tags in ec2 metricset and cloudwatch metricset. {issue}15843[15843] {pull}15844[15844]
- Use RFC3339 format for timestamps collected using the SQL module. {pull}15847[15847]
- Change lookup_fields from metricset.host to service.address {pull}15883[15883]
- Avoid parsing errors returned from prometheus endpoints. {pull}15712[15712]
- Add dedot for cloudwatch metric name. {issue}15916[15916] {pull}15917[15917]
- Fixed issue `logstash-xpack` module suddenly ceasing to monitor Logstash. {issue}15974[15974] {pull}16044[16044]
- Fix skipping protocol scheme by light modules. {pull}16205[pull]
- Made `logstash-xpack` module once again have parity with internally-collected Logstash monitoring data. {pull}16198[16198]
- Change sqs metricset to use average as statistic method. {pull}16438[16438]
- Revert changes in `docker` module: add size flag to docker.container. {pull}16600[16600]
- Fix diskio issue for windows 32 bit on disk_performance struct alignment. {issue}16680[16680]
- Fix detection and logging of some error cases with light modules. {pull}14706[14706]
- Add dashboard for `redisenterprise` module. {pull}16752[16752]
- Convert increments of 100 nanoseconds/ticks to milliseconds for WriteTime and ReadTime in diskio metricset (Windows) for consistency. {issue}14233[14233]
- Dynamically choose a method for the system/service metricset to support older linux distros. {pull}16902[16902]
- Use max in k8s apiserver dashboard aggregations. {pull}17018[17018]
- Reduce memory usage in `elasticsearch/index` metricset. {issue}16503[16503] {pull}16538[16538]
- Check if CCR feature is available on Elasticsearch cluster before attempting to call CCR APIs from `elasticsearch/ccr` metricset. {issue}16511[16511] {pull}17073[17073]
- Use max in k8s overview dashboard aggregations. {pull}17015[17015]
- Fix issue in Jolokia module when mbean contains multiple quoted properties. {issue}17375[17375] {pull}17374[17374]
- Fix azure storage dashboards. {pull}17590[17590]
- Metricbeat no longer needs to be started strictly after Logstash for `logstash-xpack` module to report correct data. {issue}17261[17261] {pull}17497[17497]
- Fix pubsub metricset to collect all GA stage metrics from gcp stackdriver. {issue}17154[17154] {pull}17600[17600]
- Add privileged option so as mb to access data dir in Openshift. {pull}17606[17606]
- Fix "ID" event generator of Google Cloud module {issue}17160[17160] {pull}17608[17608]
- Add privileged option for Auditbeat in Openshift {pull}17637[17637]
- Fix storage metricset to allow config without region/zone. {issue}17623[17623] {pull}17624[17624]
- Fix overflow on Prometheus rates when new buckets are added on the go. {pull}17753[17753]

*Packetbeat*


*Winlogbeat*


*Functionbeat*


==== Added

*Affecting all Beats*

- Decouple Debug logging from fail_on_error logic for rename, copy, truncate processors {pull}12451[12451]
- Allow a beat to ship monitoring data directly to an Elasticsearch monitoring cluster. {pull}9260[9260]
- Updated go-seccomp-bpf library to v1.1.0 which updates syscall lists for Linux v5.0. {pull}11394[11394]
- add_host_metadata is no GA. {pull}13148[13148]
- Add `providers` setting to `add_cloud_metadata` processor. {pull}13812[13812]
- Ensure that init containers are no longer tailed after they stop {pull}14394[14394]
- Fingerprint processor adds a new xxhash hashing algorithm {pull}15418[15418]
- When using the `decode_json_fields` processor, decoded fields are now deep-merged into existing event. {pull}17958[17958]

*Filebeat*


- `container` and `docker` inputs now support reading of labels and env vars written by docker JSON file logging driver. {issue}8358[8358]
- Add `index` option to all inputs to directly set a per-input index value. {pull}14010[14010]
- Add new fileset googlecloud/audit for ingesting Google Cloud Audit logs. {pull}15200[15200]
- Add dashboards to the CEF module (ported from the Logstash ArcSight module). {pull}14342[14342]
- Add expand_event_list_from_field support in s3 input for reading json format AWS logs. {issue}15357[15357] {pull}15370[15370]
- Add azure-eventhub input which will use the azure eventhub go sdk. {issue}14092[14092] {pull}14882[14882]
- Expose more metrics of harvesters (e.g. `read_offset`, `start_time`). {pull}13395[13395]
- Include log.source.address for unparseable syslog messages. {issue}13268[13268] {pull}15453[15453]
- Release aws elb fileset as GA. {pull}15426[15426] {issue}15380[15380]
- Integrate the azure-eventhub with filebeat azure module (replace the kafka input). {pull}15480[15480]
- Release aws s3access fileset to GA. {pull}15431[15431] {issue}15430[15430]
- Add cloudtrail fileset to AWS module. {issue}14657[14657] {pull}15227[15227]
- New fileset googlecloud/firewall for ingesting Google Cloud Firewall logs. {pull}14553[14553]
- google-pubsub input: ACK pub/sub message when acknowledged by publisher. {issue}13346[13346] {pull}14715[14715]
- Remove Beta label from google-pubsub input. {issue}13346[13346] {pull}14715[14715]
- Set event.outcome field based on googlecloud audit log output. {pull}15731[15731]
- Add dashboard for AWS vpcflow fileset. {pull}16007[16007]
- Add ECS tls fields to zeek:smtp,rdp,ssl and aws:s3access,elb {issue}15757[15757] {pull}15935[15936]
- Add ingress nginx controller fileset {pull}16197[16197]
- move create-[module,fileset,fields] to mage and enable in x-pack/filebeat {pull}15836[15836]
- Add ECS tls and categorization fields to apache module. {issue}16032[16032] {pull}16121[16121]
- Work on e2e ACK's for the azure-eventhub input {issue}15671[15671] {pull}16215[16215]
- Add MQTT input. {issue}15602[15602] {pull}16204[16204]
- Add a TLS test and more debug output to httpjson input {pull}16315[16315]
- Add an SSL config example in config.yml for filebeat MISP module. {pull}16320[16320]
- Improve ECS categorization, container & process field mappings in auditd module. {issue}16153[16153] {pull}16280[16280]
- Add ECS categorization fields to activemq module. {issue}16151[16151] {pull}16201[16201]
- Improve ECS field mappings in aws module. {issue}16154[16154] {pull}16307[16307]
- Improve ECS categorization field mappings in googlecloud module. {issue}16030[16030] {pull}16500[16500]
- Add cloudwatch fileset and ec2 fileset in aws module. {issue}13716[13716] {pull}16579[16579]
- Improve ECS categorization field mappings in kibana module. {issue}16168[16168] {pull}16652[16652]
- Add `cloudfoundry` input to send events from Cloud Foundry. {pull}16586[16586]
- Improve ECS field mappings in haproxy module. {issue}16162[16162] {pull}16529[16529]
- Allow users to override pipeline ID in fileset input config. {issue}9531[9531] {pull}16561[16561]
- Improve ECS categorization field mappings in logstash module. {issue}16169[16169] {pull}16668[16668]
- Improve ECS categorization field mappings in iis module. {issue}16165[16165] {pull}16618[16618]
- Improve the decode_cef processor by reducing the number of memory allocations. {pull}16587[16587]
- Improve ECS categorization field mapping in kafka module. {issue}16167[16167] {pull}16645[16645]
- Improve ECS categorization field mapping in icinga module. {issue}16164[16164] {pull}16533[16533]
- Improve ECS categorization field mappings in ibmmq module. {issue}16163[16163] {pull}16532[16532]
- Add custom string mapping to CEF module to support Forcepoint NGFW {issue}14663[14663] {pull}15910[15910]
- Add ECS related fields to CEF module {issue}16157[16157] {pull}16338[16338]
- Improve ECS categorization, host field mappings in elasticsearch module. {issue}16160[16160] {pull}16469[16469]
- Improve ECS categorization field mappings in suricata module. {issue}16181[16181] {pull}16843[16843]
- Release ActiveMQ module as GA. {issue}17047[17047] {pull}17049[17049]
- Improve ECS categorization field mappings in iptables module. {issue}16166[16166] {pull}16637[16637]
- Add pattern for Cisco ASA / FTD Message 734001 {issue}16212[16212] {pull}16612[16612]
- Add `o365audit` input type for consuming events from Office 365 Management Activity API. {issue}16196[16196] {pull}16244[16244]
- Add custom string mapping to CEF module to support Check Point devices. {issue}16041[16041] {pull}16907[16907]
- Added new module `o365` for ingesting Office 365 management activity API events. {issue}16196[16196] {pull}16386[16386]
- Add Filebeat Okta module. {pull}16362[16362]
- Improve AWS cloudtrail field mappings {issue}16086[16086] {issue}16110[16110] {pull}17155[17155]
- Release Google Cloud module as GA. {pull}17511[17511]
- Update filebeat httpjson input to support pagination via Header and Okta module. {pull}16354[16354]
- Add support for Google Application Default Credentials to the Google Pub/Sub input and Google Cloud modules. {pull}15668[15668]
- Make `decode_cef` processor GA. {pull}17944[17944]
- Change the `json.*` input settings implementation to merge parsed json objects with existing objects in the event instead of fully replacing them. {pull}17958[17958]

*Heartbeat*



*Heartbeat*

*Journalbeat*

*Metricbeat*

- Move the windows pdh implementation from perfmon to a shared location in order for future modules/metricsets to make use of. {pull}15503[15503]
- Add lambda metricset in aws module. {pull}15260[15260]
- Expand data for the `system/memory` metricset {pull}15492[15492]
- Add azure `storage` metricset in order to retrieve metric values for storage accounts. {issue}14548[14548] {pull}15342[15342]
- Add cost warnings for the azure module. {pull}15356[15356]
- Add DynamoDB AWS Metricbeat light module {pull}15097[15097]
- Release elb module as GA. {pull}15485[15485]
- Add a `system/network_summary` metricset {pull}15196[15196]
- Add IBM MQ light-weight Metricbeat module {pull}15301[15301]
- Enable script processor. {pull}14711[14711]
- Add mixer metricset for Istio Metricbeat module {pull}15696[15696]
- Add mesh metricset for Istio Metricbeat module{pull}15535[15535]
- Add pilot metricset for Istio Metricbeat module {pull}15761[15761]
- Add galley metricset for Istio Metricbeat module {pull}15857[15857]
- Add STAN dashboard {pull}15654[15654]
- Add `key/value` mode for SQL module. {issue}15770[15770] {pull]15845[15845]
- Add support for Unix socket in Memcached metricbeat module. {issue}13685[13685] {pull}15822[15822]
- Make the `system/cpu` metricset collect normalized CPU metrics by default. {issue}15618[15618] {pull}15729[15729]
- Add kubernetes storage class support via kube-state-metrics. {pull}16145[16145]
- Add `up` metric to prometheus metrics collected from host {pull}15948[15948]
- Add citadel metricset for Istio Metricbeat module {pull}15990[15990]
- Add support for processors in light modules. {issue}14740[14740] {pull}15923[15923]
- Add collecting AuroraDB metrics in rds metricset. {issue}14142[14142] {pull}16004[16004]
- Reuse connections in SQL module. {pull}16001[16001]
- Improve the `logstash` module (when `xpack.enabled` is set to `true`) to use the override `cluster_uuid` returned by Logstash APIs. {issue}15772[15772] {pull}15795[15795]
- Add region parameter in googlecloud module. {issue}15780[15780] {pull}16203[16203]
- Add database_account azure metricset. {issue}15758[15758]
- Add support for Dropwizard metrics 4.1. {pull}16332[16332]
- Add support for NATS 2.1. {pull}16317[16317]
- Add azure container metricset in order to monitor containers. {issue}15751[15751] {pull}16421[16421]
- Improve the `haproxy` module to support metrics exposed via HTTPS. {issue}14579[14579] {pull}16333[16333]
- Add filtering option for prometheus collector. {pull}16420[16420]
- Add metricsets based on Ceph Manager Daemon to the `ceph` module. {issue}7723[7723] {pull}16254[16254]
- Add Load Balancing metricset to GCP {pull}15559[15559]
- Release `statsd` module as GA. {pull}16447[16447] {issue}14280[14280]
- Add collecting tags and tags_filter for rds metricset in aws module. {pull}16605[16605] {issue}16358[16358]
- Add OpenMetrics Metricbeat module {pull}16596[16596]
- Add `redisenterprise` module. {pull}16482[16482] {issue}15269[15269]
- Add `cloudfoundry` module to send events from Cloud Foundry. {pull}16671[16671]
- Add system/users metricset as beta {pull}16569[16569]
- Align fields to ECS and add more tests for the azure module. {issue}16024[16024] {pull}16754[16754]
- Add additional cgroup fields to docker/diskio{pull}16638[16638]
- Add overview dashboard for googlecloud compute metricset. {issue}16534[16534] {pull}16819[16819]
- Add Prometheus remote write endpoint {pull}16609[16609]
- Release STAN module as GA. {pull}16980[16980]
- Add query metricset for prometheus module. {pull}17104[17104]
- Release ActiveMQ module as GA. {issue}17047[17047] {pull}17049[17049]
- Add support for CouchDB v2 {issue}16352[16352] {pull}16455[16455]
- Release Zookeeper/connection module as GA. {issue}14281[14281] {pull}17043[17043]
- Add dashboard for pubsub metricset in googlecloud module. {pull}17161[17161]
- Add dashboards for the azure container metricsets. {pull}17194[17194]
- Replace vpc metricset into vpn, transitgateway and natgateway metricsets. {pull}16892[16892]
- Use Elasticsearch histogram type to store Prometheus histograms {pull}17061[17061]
- Allow to rate Prometheus counters when scraping them {pull}17061[17061]
- Release Oracle module as GA. {issue}14279[14279] {pull}16833[16833]
- Add Storage metricsets to GCP module {pull}15598[15598]
- Release vsphere module as GA. {issue}15798[15798] {pull}17119[17119]
- Add PubSub metricset to Google Cloud Platform module {pull}15536[15536]

*Packetbeat*


*Functionbeat*


*Winlogbeat*


==== Deprecated

*Affecting all Beats*

*Filebeat*


*Heartbeat*

*Journalbeat*

*Metricbeat*


*Packetbeat*

*Winlogbeat*

*Functionbeat*

==== Known Issue

*Journalbeat*<|MERGE_RESOLUTION|>--- conflicted
+++ resolved
@@ -128,13 +128,10 @@
 - Fixed typo in log message. {pull}17897[17897]
 - Unescape file name from SQS message. {pull}18370[18370]
 - Improve cisco asa and ftd pipelines' failure handler to avoid mapping temporary fields. {issue}18391[18391] {pull}18392[18392]
-<<<<<<< HEAD
-- Fix PANW module wrong mappings for bytes and packets counters. {issue}18522[18522] {pull}18525[18525]
-=======
 - Fix `googlecloud.audit` pipeline to only take in fields that are explicitly defined by the dataset. {issue}18465[18465] {pull}18472[18472]
 - Fix a rate limit related issue in httpjson input for Okta module. {issue}18530[18530] {pull}18534[18534]
 - Fixed ingestion of some Cisco ASA and FTD messages when a hostname was used instead of an IP for NAT fields. {issue}14034[14034] {pull}18376[18376]
->>>>>>> 5112d7dc
+- Fix PANW module wrong mappings for bytes and packets counters. {issue}18522[18522] {pull}18525[18525]
 
 *Heartbeat*
 
