// Use these for links to issue and pulls. Note issues and pulls redirect one to
// each other on Github, so don't worry too much on using the right prefix.
:issue: https://github.com/elastic/beats/issues/
:pull: https://github.com/elastic/beats/pull/

=== Beats version HEAD
https://github.com/elastic/beats/compare/v7.0.0-alpha2...master[Check the HEAD diff]

==== Breaking changes

*Affecting all Beats*

- Update to Golang 1.12.1. {pull}11330[11330]
- Update to Golang 1.12.4. {pull}11782[11782]
- Update to ECS 1.0.1. {pull}12284[12284] {pull}12317[12317]
- Default of output.kafka.metadata.full is set to false by now. This reduced the amount of metadata to be queried from a kafka cluster. {pull}12738[12738]
- Fixed a crash under Windows when fetching processes information. {pull}12833[12833]
- Update to Golang 1.12.7. {pull}12931[12931]
- Remove `in_cluster` configuration parameter for Kuberentes, now in-cluster configuration is used only if no other kubeconfig is specified {pull}13051[13051]
- Disable Alibaba Cloud and Tencent Cloud metadata providers by default. {pull}13812[12812]
- Libbeat HTTP's Server can listen to a unix socket using the `unix:///tmp/hello.sock` syntax. {pull}13655[13655]
- Libbeat HTTP's Server can listen to a Windows named pipe using the `npipe:///hello` syntax. {pull}13655[13655]

*Auditbeat*

- Auditd module: Normalized value of `event.category` field from `user-login` to `authentication`. {pull}11432[11432]
- Auditd module: Unset `auditd.session` and `user.audit.id` fields are removed from audit events. {issue}11431[11431] {pull}11815[11815]
- Socket dataset: Exclude localhost by default {pull}11993[11993]
- Socket dataset: New implementation using Kprobes for finer-grained monitoring and UDP support. {pull}13058[13058]

*Filebeat*

- Add read_buffer configuration option. {pull}11739[11739]
- `convert_timezone` option is removed and locale is always added to the event so timezone is used when parsing the timestamp, this behaviour can be overriden with processors. {pull}12410[12410]
- Fix a race condition in the TCP input when close the client socket. {pull}13038[13038]
- cisco/asa fileset: Renamed log.original to event.original and cisco.asa.list_id to cisco.asa.rule_name. {pull}13286[13286]
- cisco/asa fileset: Fix parsing of 302021 message code. {pull}13476[13476]
- Add support for gzipped files in S3 input {pull}13980[13980]

*Heartbeat*

- Removed the `add_host_metadata` and `add_cloud_metadata` processors from the default config. These don't fit well with ECS for Heartbeat and were rarely used.

*Journalbeat*

*Metricbeat*

- Add new dashboards for Azure vms, vm guest metrics, vm scale sets {pull}14000[14000]
- Add new Dashboard for PostgreSQL database stats {pull}13187[13187]
- Add new dashboard for CouchDB database {pull}13198[13198]
- Add new dashboard for Ceph cluster stats {pull}13216[13216]
- Add new dashboard for Aerospike database stats {pull}13217[13217]
- Add new dashboard for Couchbase cluster stats {pull}13212[13212]
- Add new dashboard for Prometheus server stats {pull}13126[13126]
- Add new option `OpMultiplyBuckets` to scale histogram buckets to avoid decimal points in final events {pull}10994[10994]
- system/raid metricset now uses /sys/block instead of /proc/mdstat for data. {pull}11613[11613]
- kubernetes.container.cpu.limit.cores and kubernetes.container.cpu.requests.cores are now floats. {issue}11975[11975]
- Add statistic option into cloudwatch metricset. If there is no statistic method specified, default is to collect Average, Sum, Maximum, Minimum and SampleCount. {issue}12370[12370] {pull}12840[12840]

*Packetbeat*

- Add support for mongodb opcode 2013 (OP_MSG). {issue}6191[6191] {pull}8594[8594]
- NFSv4: Always use opname `ILLEGAL` when failed to match request to a valid nfs operation. {pull}11503[11503]

*Winlogbeat*

*Functionbeat*

- Separate management and functions in Functionbeat. {pull}12939[12939]

==== Bugfixes

*Affecting all Beats*

- Fix typo in TLS renegotiation configuration and setting the option correctly {issue}10871[10871], {pull}12354[12354]
- Ensure all beat commands respect configured settings. {pull}10721[10721]
- Add missing fields and test cases for libbeat add_kubernetes_metadata processor. {issue}11133[11133], {pull}11134[11134]
- decode_json_field: process objects and arrays only {pull}11312[11312]
- decode_json_field: do not process arrays when flag not set. {pull}11318[11318]
- Report faulting file when config reload fails. {pull}11304[11304]
- Fix a typo in libbeat/outputs/transport/client.go by updating `c.conn.LocalAddr()` to `c.conn.RemoteAddr()`. {pull}11242[11242]
- Management configuration backup file will now have a timestamps in their name. {pull}11034[11034]
- [CM] Parse enrollment_token response correctly {pull}11648[11648]
- Not hiding error in case of http failure using elastic fetcher {pull}11604[11604]
- Escape BOM on JsonReader before trying to decode line {pull}11661[11661]
- Fix matching of string arrays in contains condition. {pull}11691[11691]
- Replace wmi queries with win32 api calls as they were consuming CPU resources {issue}3249[3249] and {issue}11840[11840]
- Fix a race condition with the Kafka pipeline client, it is possible that `Close()` get called before `Connect()` . {issue}11945[11945]
- Fix queue.spool.write.flush.events config type. {pull}12080[12080]
- Fixed a memory leak when using the add_process_metadata processor under Windows. {pull}12100[12100]
- Fix of docker json parser for missing "log" jsonkey in docker container's log {issue}11464[11464]
- Fixed Beat ID being reported by GET / API. {pull}12180[12180]
- Fixed setting bulk max size in kafka output. {pull}12254[12254]
- Add host.os.codename to fields.yml. {pull}12261[12261]
- Fix `@timestamp` being duplicated in events if `@timestamp` is set in a
  processor (or by any code utilizing `PutValue()` on a `beat.Event`).
- Fix leak in script processor when using Javascript functions in a processor chain. {pull}12600[12600]
- Add additional nil pointer checks to Docker client code to deal with vSphere Integrated Containers {pull}12628[12628]
- Fixed `json.add_error_key` property setting for delivering error messages from beat events  {pull}11298[11298]
- Fix Central Management enroll under Windows {issue}12797[12797] {pull}12799[12799]
- ILM: Use GET instead of HEAD when checking for alias to expose detailed error message. {pull}12886[12886]
- Fix seccomp policy preventing some features to function properly on 32bit Linux systems. {issue}12990[12990] {pull}13008[13008]
- Fix unexpected stops on docker autodiscover when a container is restarted before `cleanup_timeout`. {issue}12962[12962] {pull}13127[13127]
- Fix install-service.ps1's ability to set Windows service's delay start configuration. {pull}13173[13173]
- Fix some incorrect types and formats in field.yml files. {pull}13188[13188]
- Load DLLs only from Windows system directory. {pull}13234[13234] {pull}13384[13384]
- Fix mapping for kubernetes.labels and kubernetes.annotations in add_kubernetes_metadata. {issue}12638[12638] {pull}13226[13226]
- Fix case insensitive regular expressions not working correctly. {pull}13250[13250]
- Disable `add_kubernetes_metadata` if no matchers found. {pull}13709[13709]
- Better wording for xpack beats when the _xpack endpoint is not reachable. {pull}13771[13771]
- Recover from panics in the javascript process and log details about the failure to aid in future debugging. {pull}13690[13690]
- Make the script processor concurrency-safe. {issue}13690[13690] {pull}13857[13857]
- Kubernetes watcher at `add_kubernetes_metadata` fails with StatefulSets {pull}13905[13905]

*Auditbeat*

- Process dataset: Fixed a memory leak under Windows. {pull}12100[12100]
- Login dataset: Fix re-read of utmp files. {pull}12028[12028]
- Package dataset: Fixed a crash inside librpm after Auditbeat has been running for a while. {issue}12147[12147] {pull}12168[12168]
- Fix formatting of config files on macOS and Windows. {pull}12148[12148]
- Fix direction of incoming IPv6 sockets. {pull}12248[12248]
- Package dataset: Close librpm handle. {pull}12215[12215]
- Package dataset: Auto-detect package directories. {pull}12289[12289]
- Package dataset: Improve dpkg parsing. {pull}12325[12325]
- System module: Start system module without host ID. {pull}12373[12373]
- Host dataset: Fix reboot detection logic. {pull}12591[12591]
- Add syscalls used by librpm for the system/package dataset to the default Auditbeat seccomp policy. {issue}12578[12578] {pull}12617[12617]
- Process dataset: Do not show non-root warning on Windows. {pull}12740[12740]
- Host dataset: Export Host fields to gob encoder. {pull}12940[12940]

*Filebeat*

- Add support for Cisco syslog format used by their switch. {pull}10760[10760]
- Cover empty request data, url and version in Apache2 module{pull}10730[10730]
- Fix registry entries not being cleaned due to race conditions. {pull}10747[10747]
- Improve detection of file deletion on Windows. {pull}10747[10747]
- Add missing Kubernetes metadata fields to Filebeat CoreDNS module, and fix a documentation error. {pull}11591[11591]
- Reduce memory usage if long lines are truncated to fit `max_bytes` limit. The line buffer is copied into a smaller buffer now. This allows the runtime to release unused memory earlier. {pull}11524[11524]
- Fix memory leak in Filebeat pipeline acker. {pull}12063[12063]
- Fix goroutine leak caused on initialization failures of log input. {pull}12125[12125]
- Fix goroutine leak on non-explicit finalization of log input. {pull}12164[12164]
- Skipping unparsable log entries from docker json reader {pull}12268[12268]
- Parse timezone in PostgreSQL logs as part of the timestamp {pull}12338[12338]
- Load correct pipelines when system module is configured in modules.d. {pull}12340[12340]
- Fix timezone offset parsing in system/syslog. {pull}12529[12529]
- When TLS is configured for the TCP input and a `certificate_authorities` is configured we now default to `required` for the `client_authentication`. {pull}12584[12584]
- Apply `max_message_size` to incoming message buffer. {pull}11966[11966]
- Syslog input will now omit the `process` object from events if it is empty. {pull}12700[12700]
- Fix multiline pattern in Postgres which was too permissive {issue}12078[12078] {pull}13069[13069]
- Allow path variables to be used in files loaded from modules.d. {issue}13184[13184]
- Fix filebeat autodiscover fileset hint for container input. {pull}13296[13296]
- Fix incorrect references to index patterns in AWS and CoreDNS dashboards. {pull}13303[13303]
- Fix timezone parsing of system module ingest pipelines. {pull}13308[13308]
- Fix timezone parsing of elasticsearch module ingest pipelines. {pull}13367[13367]
- Change iis url path grok pattern from URIPATH to NOTSPACE. {issue}12710[12710] {pull}13225[13225] {issue}7951[7951] {pull}13378[13378]
- Fix timezone parsing of nginx module ingest pipelines. {pull}13369[13369]
- Fix incorrect field references in envoyproxy dashboard {issue}13420[13420] {pull}13421[13421]
- Fixed early expiration of templates (Netflow v9 and IPFIX). {pull}13821[13821]
- Fixed bad handling of sequence numbers when multiple observation domains were exported by a single device (Netflow V9 and IPFIX). {pull}13821[13821]
- Fix timezone parsing of rabbitmq module ingest pipelines. {pull}13879[13879]
- Fix conditions and error checking of date processors in ingest pipelines that use `event.timezone` to parse dates. {pull}13883[13883]
- Fix timezone parsing of Cisco module ingest pipelines. {pull}13893[13893]
- Fix timezone parsing of logstash module ingest pipelines. {pull}13890[13890]
- cisco asa and ftd filesets: Fix parsing of message 106001. {issue}13891[13891] {pull}13903[13903]
- Fix timezone parsing of iptables, mssql and panw module ingest pipelines. {pull}13926[13926]
- Fix merging of fields specified in global scope with fields specified under an input's scope. {issue}3628[3628] {pull}13909[13909]
- Fix delay in enforcing close_renamed and close_removed options. {issue}13488[13488] {pull}13907[13907]
<<<<<<< HEAD
- Fix cisco module's asa and ftd filesets parsing of domain names where an IP address is expected. {issue}14034[14034]
=======
- Fix missing netflow fields in index template. {issue}13768[13768] {pull}13914[13914]
>>>>>>> f20aee7a

*Heartbeat*

- Fix NPEs / resource leaks when executing config checks. {pull}11165[11165]
- Fix duplicated IPs on `mode: all` monitors. {pull}12458[12458]
- Fix integer comparison on JSON responses. {pull}13348[13348]

*Journalbeat*

- Use backoff when no new events are found. {pull}11861[11861]
- Iterate over journal correctly, so no duplicate entries are sent. {pull}12716[12716]
- Preserve host name when reading from remote journal. {pull}12714[12714]

*Metricbeat*

- Change diskio metrics retrieval method (only for Windows) from wmi query to DeviceIOControl function using the IOCTL_DISK_PERFORMANCE control code {pull}11635[11635]
- Call GetMetricData api per region instead of per instance. {issue}11820[11820] {pull}11882[11882]
- Update documentation with cloudwatch:ListMetrics permission. {pull}11987[11987]
- Check permissions in system socket metricset based on capabilities. {pull}12039[12039]
- Get process information from sockets owned by current user when system socket metricset is run without privileges. {pull}12039[12039]
- Avoid generating hints-based configuration with empty hosts when no exposed port is suitable for the hosts hint. {issue}8264[8264] {pull}12086[12086]
- Fixed a socket leak in the postgresql module under Windows when SSL is disabled on the server. {pull}11393[11393]
- Change some field type from scaled_float to long in aws module. {pull}11982[11982]
- Fixed RabbitMQ `queue` metricset gathering when `consumer_utilisation` is set empty at the metrics source {pull}12089[12089]
- Fix direction of incoming IPv6 sockets. {pull}12248[12248]
- Refactored Windows perfmon metricset: replaced method to retrieve counter paths with PdhExpandWildCardPathW, separated code by responsibility, removed unused functions {pull}12212[12212]
- Validate that kibana/status metricset cannot be used when xpack is enabled. {pull}12264[12264]
- Ignore prometheus metrics when their values are NaN or Inf. {pull}12084[12084] {issue}10849[10849]
- In the kibana/stats metricset, only log error (don't also index it) if xpack is enabled. {pull}12265[12265]
- Fix an issue listing all processes when run under Windows as a non-privileged user. {issue}12301[12301] {pull}12475[12475]
- The `elasticsearch/index_summary` metricset gracefully handles an empty Elasticsearch cluster when `xpack.enabled: true` is set. {pull}12489[12489] {issue}12487[12487]
- When TLS is configured for the http metricset and a `certificate_authorities` is configured we now default to `required` for the `client_authentication`. {pull}12584[12584]
- Reuse connections in PostgreSQL metricsets. {issue}12504[12504] {pull}12603[12603]
- PdhExpandWildCardPathW will not expand counter paths in 32 bit windows systems, workaround will use a different function. {issue}12590[12590] {pull}12622[12622]
- In the elasticsearch/node_stats metricset, if xpack is enabled, make parsing of ES node load average optional as ES on Windows doesn't report load average. {pull}12866[12866]
- Ramdisk is not filtered out when collecting disk performance counters in diskio metricset {issue}12814[12814] {pull}12829[12829]
- Fix incoherent behaviour in redis key metricset when keyspace is specified both in host URL and key pattern {pull}12913[12913]
- Fix connections leak in redis module {pull}12914[12914] {pull}12950[12950]
- Fix wrong uptime reporting by system/uptime metricset under Windows. {pull}12915[12915]
- Print errors that were being omitted in vSphere metricsets. {pull}12816[12816]
- Fix redis key metricset dashboard references to index pattern. {pull}13303[13303]
- Check if fields in DBInstance is nil in rds metricset. {pull}13294[13294] {issue}13037[13037]
- Fix silent failures in kafka and prometheus module. {pull}13353[13353] {issue}13252[13252]
- Fix issue with aws cloudwatch module where dimensions and/or namespaces that contain space are not being parsed correctly {pull}13389[13389]
- Fix panic in Redis Key metricset when collecting information from a removed key. {pull}13426[13426]
- Fix module-level fields in Kubernetes metricsets. {pull}13433[13433] {pull}13544[13544]
- Fix reporting empty events in cloudwatch metricset. {pull}13458[13458]
- Fix `docker.cpu.system.pct` calculation by using the reported number online cpus instead of the number of metrics per cpu. {pull}13691[13691]
- Fix rds metricset dashboard. {pull}13721[13721]
- Ignore prometheus untyped metrics with NaN value. {issue}13750[13750] {pull}13790[13790]
- Change kubernetes.event.message to text {pull}13964[13964]

*Packetbeat*

- Prevent duplicate packet loss error messages in HTTP events. {pull}10709[10709]
- Fixed a memory leak when using process monitoring under Windows. {pull}12100[12100]
- Improved debug logging efficiency in PGQSL module. {issue}12150[12150]
- Limit memory usage of Redis replication sessions. {issue}12657[12657]
- Fix parsing the extended RCODE in the DNS parser. {pull}12805[12805]

*Winlogbeat*

- Fix data race affecting config validation at startup. {issue}13005[13005]

*Functionbeat*

- Fix function name reference for Kinesis streams in CloudFormation templates {pull}11646[11646]
- Fix Cloudwatch logs timestamp to use timestamp of the log record instead of when the record was processed {pull}13291[13291]
- Look for the keystore under the correct path. {pull}13332[13332]

==== Added

*Affecting all Beats*

- Decouple Debug logging from fail_on_error logic for rename, copy, truncate processors {pull}12451[12451]
- Add an option to append to existing logs rather than always rotate on start. {pull}11953[11953]
- Add `network` condition to processors for matching IP addresses against CIDRs. {pull}10743[10743]
- Add if/then/else support to processors. {pull}10744[10744]
- Add `community_id` processor for computing network flow hashes. {pull}10745[10745]
- Add output test to kafka output {pull}10834[10834]
- Gracefully shut down on SIGHUP {pull}10704[10704]
- New processor: `copy_fields`. {pull}11303[11303]
- Add `error.message` to events when `fail_on_error` is set in `rename` and `copy_fields` processors. {pull}11303[11303]
- New processor: `truncate_fields`. {pull}11297[11297]
- Allow a beat to ship monitoring data directly to an Elasticsearch monitoring cluster. {pull}9260[9260]
- Updated go-seccomp-bpf library to v1.1.0 which updates syscall lists for Linux v5.0. {pull}11394[11394]
- Add `add_observer_metadata` processor. {pull}11394[11394]
- Add `decode_csv_fields` processor. {pull}11753[11753]
- Add `convert` processor for converting data types of fields. {issue}8124[8124] {pull}11686[11686]
- New `extract_array` processor. {pull}11761[11761]
- Add number of goroutines to reported metrics. {pull}12135[12135]
- Add `proxy_disable` output flag to explicitly ignore proxy environment variables. {issue}11713[11713] {pull}12243[12243]
- Processor `add_cloud_metadata` adds fields `cloud.account.id` and `cloud.image.id` for AWS EC2. {pull}12307[12307]
- Add configurable bulk_flush_frequency in kafka output. {pull}12254[12254]
- Add `decode_base64_field` processor for decoding base64 field. {pull}11914[11914]
- Add support for reading the `network.iana_number` field by default to the community_id processor. {pull}12701[12701]
- Add aws overview dashboard. {issue}11007[11007] {pull}12175[12175]
- Add `decompress_gzip_field` processor. {pull}12733[12733]
- Add `timestamp` processor for parsing time fields. {pull}12699[12699]
- Fail with error when autodiscover providers have no defined configs. {pull}13078[13078]
- Add a check so alias creation explicitely fails if there is an index with the same name. {pull}13070[13070]
- Update kubernetes watcher to use official client-go libraries. {pull}13051[13051]
- Add support for unix epoch time values in the `timestamp` processor. {pull}13319[13319]
- add_host_metadata is now GA. {pull}13148[13148]
- Add an `ignore_missing` configuration option the `drop_fields` processor. {pull}13318[13318]
- add_host_metadata is no GA. {pull}13148[13148]
- Add `registered_domain` processor for deriving the registered domain from a given FQDN. {pull}13326[13326]
- Add support for RFC3339 time zone offsets in JSON output. {pull}13227[13227]
- Add autodetection mode for add_docker_metadata and enable it by default in included configuration files{pull}13374[13374]
- Added `monitoring.cluster_uuid` setting to associate Beat data with specified ES cluster in Stack Monitoring UI. {pull}13182[13182]
- Add autodetection mode for add_kubernetes_metadata and enable it by default in included configuration files. {pull}13473[13473]
- Add `providers` setting to `add_cloud_metadata` processor. {pull}13812[13812]
- Use less restrictive API to check if template exists. {pull}13847[13847]
- Do not check for alias when setup.ilm.check_exists is false. {pull}13848[13848]
- Add support for numeric time zone offsets in timestamp processor. {pull}13902[13902]
- Marking Central Management deprecated. {pull}14018[14018]

*Auditbeat*

- Auditd module: Add `event.outcome` and `event.type` for ECS. {pull}11432[11432]
- Process: Add file hash of process executable. {pull}11722[11722]
- Socket: Add network.transport and network.community_id. {pull}12231[12231]
- Host: Fill top-level host fields. {pull}12259[12259]

*Filebeat*

- Add more info to message logged when a duplicated symlink file is found {pull}10845[10845]
- Add option to configure docker input with paths {pull}10687[10687]
- Add Netflow module to enrich flow events with geoip data. {pull}10877[10877]
- Set `event.category: network_traffic` for Suricata. {pull}10882[10882]
- Allow custom default settings with autodiscover (for example, use of CRI paths for logs). {pull}12193[12193]
- Allow to disable hints based autodiscover default behavior (fetching all logs). {pull}12193[12193]
- Change Suricata module pipeline to handle `destination.domain` being set if a reverse DNS processor is used. {issue}10510[10510]
- Add the `network.community_id` flow identifier to field to the IPTables, Suricata, and Zeek modules. {pull}11005[11005]
- New Filebeat coredns module to ingest coredns logs. It supports both native coredns deployment and coredns deployment in kubernetes. {pull}11200[11200]
- New module for Cisco ASA logs. {issue}9200[9200] {pull}11171[11171]
- Added support for Cisco ASA fields to the netflow input. {pull}11201[11201]
- Configurable line terminator. {pull}11015[11015]
- Add Filebeat envoyproxy module. {pull}11700[11700]
- Add apache2(httpd) log path (`/var/log/httpd`) to make apache2 module work out of the box on Redhat-family OSes. {issue}11887[11887] {pull}11888[11888]
- Add support to new MongoDB additional diagnostic information {pull}11952[11952]
- New module `panw` for Palo Alto Networks PAN-OS logs. {pull}11999[11999]
- Add RabbitMQ module. {pull}12032[12032]
- Add new `container` input. {pull}12162[12162]
- Add timeouts on communication with docker daemon. {pull}12310[12310]
- `container` and `docker` inputs now support reading of labels and env vars written by docker JSON file logging driver. {issue}8358[8358]
- Add specific date processor to convert timezones so same pipeline can be used when convert_timezone is enabled or disabled. {pull}12253[12253]
- Add MSSQL module {pull}12079[12079]
- Add ISO8601 date parsing support for system module. {pull}12568[12568] {pull}12578[12579]
- Update Kubernetes deployment manifest to use `container` input. {pull}12632[12632]
- Use correct OS path separator in `add_kubernetes_metadata` to support Windows nodes. {pull}9205[9205]
- Add support for virtual host in Apache access logs {pull}12778[12778]
- Add support for client addresses with port in Apache error logs {pull}12695[12695]
- Add `google-pubsub` input type for consuming messages from a Google Cloud Pub/Sub topic subscription. {pull}12746[12746]
- Add module for ingesting Cisco IOS logs over syslog. {pull}12748[12748]
- Add module for ingesting Google Cloud VPC flow logs. {pull}12747[12747]
- Report host metadata for Filebeat logs in Kubernetes. {pull}12790[12790]
- Add netflow dashboards based on Logstash netflow. {pull}12857[12857]
- Parse more fields from Elasticsearch slowlogs. {pull}11939[11939]
- Update module pipelines to enrich events with autonomous system fields. {pull}13036[13036]
- Add module for ingesting IBM MQ logs. {pull}8782[8782]
- Add S3 input to retrieve logs from AWS S3 buckets. {pull}12640[12640] {issue}12582[12582]
- Add aws module s3access metricset. {pull}13170[13170] {issue}12880[12880]
- Update Suricata module to populate ECS DNS fields and handle EVE DNS version 2. {issue}13320[13320] {pull}13329[13329]
- Update PAN-OS fileset to use the ECS NAT fields. {issue}13320[13320] {pull}13330[13330]
- Add fields to the Zeek DNS fileset for ECS DNS. {issue}13320[13320] {pull}13324[13324]
- Add container image in Kubernetes metadata {pull}13356[13356] {issue}12688[12688]
- Add timezone information to apache error fileset. {issue}12772[12772] {pull}13304[13304]
- Add module for ingesting Cisco FTD logs over syslog. {pull}13286[13286]
- Update CoreDNS module to populate ECS DNS fields. {issue}13320[13320] {pull}13505[13505]
- Parse query steps in PostgreSQL slowlogs. {issue}13496[13496] {pull}13701[13701]
- Add filebeat azure module with activitylogs, auditlogs, signinlogs filesets. {pull}13776[13776]
- Add support to set the document id in the json reader. {pull}5844[5844]
- Add input httpjson. {issue}13545[13545] {pull}13546[13546]
- Filebeat Netflow input: Remove beta label. {pull}13858[13858]
- Remove `event.timezone` from events that don't need it in some modules that support log formats with and without timezones. {pull}13918[13918]
- Add ExpandEventListFromField config option in the kafka input. {pull}13965[13965]

*Heartbeat*
- Add non-privileged icmp on linux and darwin(mac). {pull}13795[13795] {issue}11498[11498]

- Enable `add_observer_metadata` processor in default config. {pull}11394[11394]
- Record HTTP body metadata and optionally contents in `http.response.body.*` fields. {pull}13022[13022]
- Allow `hosts` to be used to configure http monitors {pull}13703[13703]

*Journalbeat*

*Metricbeat*

- Add AWS SQS metricset. {pull}10684[10684] {issue}10053[10053]
- Add AWS s3_request metricset. {pull}10949[10949] {issue}10055[10055]
- Add s3_daily_storage metricset. {pull}10940[10940] {issue}10055[10055]
- Add `coredns` metricbeat module. {pull}10585[10585]
- Add SSL support for Metricbeat HTTP server. {pull}11482[11482] {issue}11457[11457]
- The `elasticsearch.index` metricset (with `xpack.enabled: true`) now collects `refresh.external_total_time_in_millis` fields from Elasticsearch. {pull}11616[11616]
- Allow module configurations to have variants {pull}9118[9118]
- Add `timeseries.instance` field calculation. {pull}10293[10293]
- Added new disk states and raid level to the system/raid metricset. {pull}11613[11613]
- Added `path_name` and `start_name` to service metricset on windows module {issue}8364[8364] {pull}11877[11877]
- Add check on object name in the counter path if the instance name is missing {issue}6528[6528] {pull}11878[11878]
- Add AWS cloudwatch metricset. {pull}11798[11798] {issue}11734[11734]
- Add `regions` in aws module config to specify target regions for querying cloudwatch metrics. {issue}11932[11932] {pull}11956[11956]
- Keep `etcd` followers members from reporting `leader` metricset events {pull}12004[12004]
- Add overview dashboard to Consul module {pull}10665[10665]
- New fields were added in the mysql/status metricset. {pull}12227[12227]
- Add Kubernetes metricset `proxy`. {pull}12312[12312]
- Add Kubernetes proxy dashboard to Kubernetes module {pull}12734[12734]
- Always report Pod UID in the `pod` metricset. {pull}12345[12345]
- Add Vsphere Virtual Machine operating system to `os` field in Vsphere virtualmachine module. {pull}12391[12391]
- Add validation for elasticsearch and kibana modules' metricsets when xpack.enabled is set to true. {pull}12386[12386]
- Add CockroachDB module. {pull}12467[12467]
- Add support for metricbeat modules based on existing modules (a.k.a. light modules) {issue}12270[12270] {pull}12465[12465]
- Add a system/entropy metricset {pull}12450[12450]
- Add kubernetes metricset `controllermanager` {pull}12409[12409]
- Add Kubernetes controller manager dashboard to Kubernetes module {pull}12744[12744]
- Allow redis URL format in redis hosts config. {pull}12408[12408]
- Add tags into ec2 metricset. {issue}[12263]12263 {pull}12372[12372]
- Add metrics to kubernetes apiserver metricset. {pull}12922[12922]
- Add kubernetes metricset `scheduler` {pull}12521[12521]
- Add Kubernetes scheduler dashboard to Kubernetes module {pull}12749[12749]
- Add `beat` module. {pull}12181[12181] {pull}12615[12615]
- Collect tags for cloudwatch metricset in aws module. {issue}[12263]12263 {pull}12480[12480]
- Add AWS RDS metricset. {pull}11620[11620] {issue}10054[10054]
- Add Oracle Module {pull}11890[11890]
- Add Oracle Tablespaces Dashboard {pull}12736[12736]
- Collect client provided name for rabbitmq connection. {issue}12851[12851] {pull}12852[12852]
- Add support to load default aws config file to get credentials. {pull}12727[12727] {issue}12708[12708]
- Add statistic option into cloudwatch metricset. {issue}12370[12370] {pull}12840[12840]
- Add support for kubernetes cronjobs {pull}13001[13001]
- Add cgroup memory stats to docker/memory metricset {pull}12916[12916]
- Add AWS elb metricset. {pull}12952[12952] {issue}11701[11701]
- Add AWS ebs metricset. {pull}13167[13167] {issue}11699[11699]
- Add `metricset.period` field with the configured fetching period. {pull}13242[13242] {issue}12616[12616]
- Add rate metrics for ec2 metricset. {pull}13203[13203]
- Add refresh list of perf counters at every fetch {issue}13091[13091]
- Add Performance metricset to Oracle module {pull}12547[12547]
- Add proc/vmstat data to the system/memory metricset on linux {pull}13322[13322]
- Use DefaultMetaGeneratorConfig in MetadataEnrichers to initialize configurations {pull}13414[13414]
- Add module for statsd. {pull}13109[13109]
- Add support for NATS version 2. {pull}13601[13601]
- Add `docker.cpu.*.norm.pct` metrics for `cpu` metricset of Docker Metricbeat module. {pull}13695[13695]
- Add `instance` label by default when using Prometheus collector. {pull}13737[13737]
- Add azure module. {pull}13196[13196] {pull}13859[13859] {pull}13988[13988]
- Add Apache Tomcat module {pull}13491[13491]
- Add ECS `container.id` and `container.runtime` to kubernetes `state_container` metricset. {pull}13884[13884]
- Add `job` label by default when using Prometheus collector. {pull}13878[13878]
- Add `state_resourcequota` metricset for Kubernetes module. {pull}13693[13693]
- Add tags filter in ec2 metricset. {pull}13872[13872] {issue}13145[13145]
- Add cloud.account.id and cloud.account.name into events from aws module. {issue}13551[13551] {pull}13558[13558]
- Add `metrics_path` as known hint for autodiscovery {pull}13996[13996]
- Leverage KUBECONFIG when creating k8s client. {pull}13916[13916]

*Packetbeat*

- Update DNS protocol plugin to produce events with ECS fields for DNS. {issue}13320[13320] {pull}13354[13354]

*Functionbeat*

- New options to configure roles and VPC. {pull}11779[11779]
- Export automation templates used to create functions. {pull}11923[11923]
- Configurable Amazon endpoint. {pull}12369[12369]
- Add timeout option to reference configuration. {pull}13351[13351]
- Configurable tags for Lambda functions. {pull}13352[13352]
- Add input for Cloudwatch logs through Kinesis. {pull}13317[13317]
- Enable Logstash output. {pull}13345[13345]
- Make `bulk_max_size` configurable in outputs. {pull}13493[13493]

*Winlogbeat*

- Add support for reading from .evtx files. {issue}4450[4450]
- Add support for event ID 4634 and 4647 to the Security module. {pull}12906[12906]
- Add `network.community_id` to Sysmon network events (event ID 3). {pull}13034[13034]
- Add `event.module` to Winlogbeat modules. {pull}13047[13047]
- Add `event.category: process` and `event.type: process_start/process_end` to Sysmon process events (event ID 1 and 5). {pull}13047[13047]
- Add support for event ID 4672 to the Security module. {pull}12975[12975]
- Add support for event ID 22 (DNS query) to the Sysmon module. {pull}12960[12960]
- Add certain winlog.event_data.* fields to the index template. {issue}13700[13700] {pull}13704[13704]
- Fill `event.provider`. {pull}13937[13937]

==== Deprecated

*Affecting all Beats*

*Filebeat*

- `docker` input is deprecated in favour `container`. {pull}12162[12162]
- `postgresql.log.timestamp` field is deprecated in favour of `@timestamp`. {pull}12338[12338]

*Heartbeat*

*Journalbeat*

*Metricbeat*

- `kubernetes.container.id` field for `state_container` is deprecated in favour of ECS `container.id` and `container.runtime`. {pull}13884[13884]

*Packetbeat*

*Winlogbeat*

*Functionbeat*

==== Known Issue

*Journalbeat*<|MERGE_RESOLUTION|>--- conflicted
+++ resolved
@@ -165,11 +165,8 @@
 - Fix timezone parsing of iptables, mssql and panw module ingest pipelines. {pull}13926[13926]
 - Fix merging of fields specified in global scope with fields specified under an input's scope. {issue}3628[3628] {pull}13909[13909]
 - Fix delay in enforcing close_renamed and close_removed options. {issue}13488[13488] {pull}13907[13907]
-<<<<<<< HEAD
+- Fix missing netflow fields in index template. {issue}13768[13768] {pull}13914[13914]
 - Fix cisco module's asa and ftd filesets parsing of domain names where an IP address is expected. {issue}14034[14034]
-=======
-- Fix missing netflow fields in index template. {issue}13768[13768] {pull}13914[13914]
->>>>>>> f20aee7a
 
 *Heartbeat*
 
