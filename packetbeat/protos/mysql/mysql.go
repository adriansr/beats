// Licensed to Elasticsearch B.V. under one or more contributor
// license agreements. See the NOTICE file distributed with
// this work for additional information regarding copyright
// ownership. Elasticsearch B.V. licenses this file to you under
// the Apache License, Version 2.0 (the "License"); you may
// not use this file except in compliance with the License.
// You may obtain a copy of the License at
//
//     http://www.apache.org/licenses/LICENSE-2.0
//
// Unless required by applicable law or agreed to in writing,
// software distributed under the License is distributed on an
// "AS IS" BASIS, WITHOUT WARRANTIES OR CONDITIONS OF ANY
// KIND, either express or implied.  See the License for the
// specific language governing permissions and limitations
// under the License.

package mysql

import (
	"encoding/binary"
	"errors"
	"fmt"
	"strconv"
	"strings"
	"time"

	"github.com/elastic/beats/libbeat/beat"
	"github.com/elastic/beats/libbeat/common"
	"github.com/elastic/beats/libbeat/logp"
	"github.com/elastic/beats/libbeat/monitoring"

	"github.com/elastic/beats/packetbeat/procs"
	"github.com/elastic/beats/packetbeat/protos"
	"github.com/elastic/beats/packetbeat/protos/tcp"
)

// Packet types
const (
	mysqlCmdQuery       = 3
	mysqlCmdStmtPrepare = 22
	mysqlCmdStmtExecute = 23
	mysqlCmdStmtClose   = 25
)

const maxPayloadSize = 100 * 1024

var (
	unmatchedRequests  = monitoring.NewInt(nil, "mysql.unmatched_requests")
	unmatchedResponses = monitoring.NewInt(nil, "mysql.unmatched_responses")
)

type mysqlMessage struct {
	start int
	end   int

	ts             time.Time
	isRequest      bool
	packetLength   uint32
	seq            uint8
	typ            uint8
	numberOfRows   int
	numberOfFields int
	size           uint64
	fields         []string
	rows           [][]string
	tables         string
	isOK           bool
	affectedRows   uint64
	insertID       uint64
	isError        bool
	errorCode      uint16
	errorInfo      string
	query          string
	ignoreMessage  bool

	direction    uint8
	isTruncated  bool
	tcpTuple     common.TCPTuple
	cmdlineTuple *common.CmdlineTuple
	raw          []byte
	notes        []string

	statementID    int
	numberOfParams int
	params         []string
}

type mysqlTransaction struct {
	tuple        common.TCPTuple
	src          common.Endpoint
	dst          common.Endpoint
	responseTime int32
	ts           time.Time
	query        string
	method       string
	path         string // for mysql, Path refers to the mysql table queried
	bytesOut     uint64
	bytesIn      uint64
	notes        []string

	mysql common.MapStr

	requestRaw  string
	responseRaw string

	statementID int      // for prepare statement
	params      []string // for execute statement param
}

type mysqlStream struct {
	data []byte

	parseOffset int
	parseState  parseState
	isClient    bool

	message *mysqlMessage
}

type parseState int

const (
	mysqlStateStart parseState = iota
	mysqlStateEatMessage
	mysqlStateEatFields
	mysqlStateEatRows

	mysqlStateMax
)

var stateStrings = []string{
	"Start",
	"EatMessage",
	"EatFields",
	"EatRows",
}

func (state parseState) String() string {
	return stateStrings[state]
}

type mysqlPlugin struct {

	// config
	ports        []int
	maxStoreRows int
	maxRowLength int
	sendRequest  bool
	sendResponse bool

	transactions       *common.Cache
	transactionTimeout time.Duration

	// prepare statements cache
	prepareStatements       *common.Cache
	prepareStatementTimeout time.Duration

	results protos.Reporter

	// function pointer for mocking
	handleMysql func(mysql *mysqlPlugin, m *mysqlMessage, tcp *common.TCPTuple,
		dir uint8, raw_msg []byte)
}

func init() {
	protos.Register("mysql", New)
}

func New(
	testMode bool,
	results protos.Reporter,
	cfg *common.Config,
) (protos.Plugin, error) {
	p := &mysqlPlugin{}
	config := defaultConfig
	if !testMode {
		if err := cfg.Unpack(&config); err != nil {
			return nil, err
		}
	}

	if err := p.init(results, &config); err != nil {
		return nil, err
	}
	return p, nil
}

func (mysql *mysqlPlugin) init(results protos.Reporter, config *mysqlConfig) error {
	mysql.setFromConfig(config)

	mysql.transactions = common.NewCache(
		mysql.transactionTimeout,
		protos.DefaultTransactionHashSize)
	mysql.transactions.StartJanitor(mysql.transactionTimeout)

	// prepare statements cache
	mysql.prepareStatements = common.NewCache(
		mysql.prepareStatementTimeout,
		protos.DefaultTransactionHashSize)
	mysql.prepareStatements.StartJanitor(mysql.prepareStatementTimeout)

	mysql.handleMysql = handleMysql
	mysql.results = results

	return nil
}

func (mysql *mysqlPlugin) setFromConfig(config *mysqlConfig) {
	mysql.ports = config.Ports
	mysql.maxRowLength = config.MaxRowLength
	mysql.maxStoreRows = config.MaxRows
	mysql.sendRequest = config.SendRequest
	mysql.sendResponse = config.SendResponse
	mysql.transactionTimeout = config.TransactionTimeout
	mysql.prepareStatementTimeout = config.StatementTimeout
}

func (mysql *mysqlPlugin) getTransaction(k common.HashableTCPTuple) *mysqlTransaction {
	v := mysql.transactions.Get(k)
	if v != nil {
		return v.(*mysqlTransaction)
	}
	return nil
}

// cache the prepare statement info
type mysqlStmtData struct {
	query           string
	numOfParameters int
	nparamType      []uint8
}
type mysqlStmtMap map[int]*mysqlStmtData

func (mysql *mysqlPlugin) getStmtsMap(k common.HashableTCPTuple) mysqlStmtMap {
	v := mysql.prepareStatements.Get(k)
	if v != nil {
		return v.(mysqlStmtMap)
	}
	return nil
}

func (mysql *mysqlPlugin) GetPorts() []int {
	return mysql.ports
}

func (stream *mysqlStream) prepareForNewMessage() {
	stream.data = stream.data[stream.parseOffset:]
	stream.parseState = mysqlStateStart
	stream.parseOffset = 0
	stream.message = nil
}

func (mysql *mysqlPlugin) isServerPort(port uint16) bool {
	for _, sPort := range mysql.ports {
		if uint16(sPort) == port {
			return true
		}
	}
	return false
}

func isRequest(typ uint8) bool {
	if typ == mysqlCmdQuery || typ == mysqlCmdStmtPrepare ||
		typ == mysqlCmdStmtExecute || typ == mysqlCmdStmtClose {
		return true
	}
	return false
}

func mysqlMessageParser(s *mysqlStream) (bool, bool) {
	logp.Debug("mysqldetailed", "MySQL parser called. parseState = %s", s.parseState)

	m := s.message
	for s.parseOffset < len(s.data) {
		switch s.parseState {
		case mysqlStateStart:
			m.start = s.parseOffset
			if len(s.data[s.parseOffset:]) < 5 {
				logp.Warn("MySQL Message too short. Ignore it.")
				return false, false
			}
			hdr := s.data[s.parseOffset : s.parseOffset+5]
			m.packetLength = leUint24(hdr[0:3])
			m.seq = hdr[3]
			m.typ = hdr[4]

			logp.Debug("mysqldetailed", "MySQL Header: Packet length %d, Seq %d, Type=%d isClient=%v", m.packetLength, m.seq, m.typ, s.isClient)

			if s.isClient {
				// starts Command Phase

				if m.seq == 0 && isRequest(m.typ) {
					// parse request
					m.isRequest = true
					m.start = s.parseOffset
					s.parseState = mysqlStateEatMessage
				} else {
					// ignore command
					m.ignoreMessage = true
					s.parseState = mysqlStateEatMessage
				}
			} else if !s.isClient {
				// parse response
				m.isRequest = false

				if hdr[4] == 0x00 || hdr[4] == 0xfe {
					logp.Debug("mysqldetailed", "Received OK response")
					m.start = s.parseOffset
					s.parseState = mysqlStateEatMessage
					m.isOK = true
				} else if hdr[4] == 0xff {
					logp.Debug("mysqldetailed", "Received ERR response")
					m.start = s.parseOffset
					s.parseState = mysqlStateEatMessage
					m.isError = true
				} else if m.packetLength == 1 {
					logp.Debug("mysqldetailed", "Query response. Number of fields %d", hdr[4])
					m.numberOfFields = int(hdr[4])
					m.start = s.parseOffset
					s.parseOffset += 5
					s.parseState = mysqlStateEatFields
				} else {
					// something else. ignore
					m.ignoreMessage = true
					s.parseState = mysqlStateEatMessage
				}
			}

		case mysqlStateEatMessage:
			if len(s.data[s.parseOffset:]) < int(m.packetLength)+4 {
				// wait for more data
				return true, false
			}

			s.parseOffset += 4 //header
			s.parseOffset += int(m.packetLength)
			m.end = s.parseOffset
			if m.isRequest {
				// get the statement id
				if m.typ == mysqlCmdStmtExecute || m.typ == mysqlCmdStmtClose {
					m.statementID = int(binary.LittleEndian.Uint32(s.data[m.start+5:]))
				} else {
					m.query = string(s.data[m.start+5 : m.end])
				}

			} else if m.isOK {
				// affected rows
				affectedRows, off, complete, err := readLinteger(s.data, m.start+5)
				if !complete {
					return true, false
				}
				if err != nil {
					logp.Debug("mysql", "Error on read_linteger: %s", err)
					return false, false
				}
				m.affectedRows = affectedRows

				// last insert id
				insertID, _, complete, err := readLinteger(s.data, off)
				if !complete {
					return true, false
				}
				if err != nil {
					logp.Debug("mysql", "Error on read_linteger: %s", err)
					return false, false
				}
				m.insertID = insertID
			} else if m.isError {
				// int<1>header (0xff)
				// int<2>error code
				// string[1] sql state marker
				// string[5] sql state
				// string<EOF> error message
				m.errorCode = binary.LittleEndian.Uint16(s.data[m.start+5 : m.start+7])

				m.errorInfo = string(s.data[m.start+8:m.start+13]) + ": " + string(s.data[m.start+13:])
			}
			m.size = uint64(m.end - m.start)
			logp.Debug("mysqldetailed", "Message complete. remaining=%d",
				len(s.data[s.parseOffset:]))

			// PREPARE_OK packet for Prepared Statement
			// a trick for classify special OK packet
			if m.isOK && m.packetLength == 12 {
				m.statementID = int(binary.LittleEndian.Uint32(s.data[m.start+5:]))
				m.numberOfFields = int(binary.LittleEndian.Uint16(s.data[m.start+9:]))
				m.numberOfParams = int(binary.LittleEndian.Uint16(s.data[m.start+11:]))
				if m.numberOfFields > 0 {
					s.parseState = mysqlStateEatFields
				} else if m.numberOfParams > 0 {
					s.parseState = mysqlStateEatRows
				}
			} else {
				return true, true
			}
		case mysqlStateEatFields:
			if len(s.data[s.parseOffset:]) < 4 {
				// wait for more
				return true, false
			}

			hdr := s.data[s.parseOffset : s.parseOffset+4]
			m.packetLength = leUint24(hdr[:3])
			m.seq = hdr[3]

			if len(s.data[s.parseOffset:]) >= int(m.packetLength)+4 {
				s.parseOffset += 4 // header

				if s.data[s.parseOffset] == 0xfe {
					logp.Debug("mysqldetailed", "Received EOF packet")
					// EOF marker
					s.parseOffset += int(m.packetLength)

					s.parseState = mysqlStateEatRows
				} else {
					_ /* catalog */, off, complete, err := readLstring(s.data, s.parseOffset)
					if !complete {
						return true, false
					}
					if err != nil {
						logp.Debug("mysql", "Error on read_lstring: %s", err)
						return false, false
					}
					db /*schema */, off, complete, err := readLstring(s.data, off)
					if !complete {
						return true, false
					}
					if err != nil {
						logp.Debug("mysql", "Error on read_lstring: %s", err)
						return false, false
					}
					table /* table */, _ /*off*/, complete, err := readLstring(s.data, off)
					if !complete {
						return true, false
					}
					if err != nil {
						logp.Debug("mysql", "Error on read_lstring: %s", err)
						return false, false
					}

					dbTable := string(db) + "." + string(table)

					if len(m.tables) == 0 {
						m.tables = dbTable
					} else if !strings.Contains(m.tables, dbTable) {
						m.tables = m.tables + ", " + dbTable
					}
					logp.Debug("mysqldetailed", "db=%s, table=%s", db, table)
					s.parseOffset += int(m.packetLength)
					// go to next field
				}
			} else {
				// wait for more
				return true, false
			}

		case mysqlStateEatRows:
			if len(s.data[s.parseOffset:]) < 4 {
				// wait for more
				return true, false
			}
			hdr := s.data[s.parseOffset : s.parseOffset+4]
			m.packetLength = leUint24(hdr[:3])
			m.seq = hdr[3]

			logp.Debug("mysqldetailed", "Rows: packet length %d, packet number %d", m.packetLength, m.seq)

			if len(s.data[s.parseOffset:]) < int(m.packetLength)+4 {
				// wait for more
				return true, false
			}

			s.parseOffset += 4 //header

			if s.data[s.parseOffset] == 0xfe {
				logp.Debug("mysqldetailed", "Received EOF packet")
				// EOF marker
				s.parseOffset += int(m.packetLength)

				if m.end == 0 {
					m.end = s.parseOffset
				} else {
					m.isTruncated = true
				}
				if !m.isError {
					// in case the response was sent successfully
					m.isOK = true
				}
				m.size = uint64(m.end - m.start)
				return true, true
			}

			s.parseOffset += int(m.packetLength)
			if m.end == 0 && s.parseOffset > maxPayloadSize {
				// only send up to here, but read until the end
				m.end = s.parseOffset
			}
			m.numberOfRows++
			// go to next row
		}
	}

	return true, false
}

// messageGap is called when a gap of size `nbytes` is found in the
// tcp stream. Returns true if there is already enough data in the message
// read so far that we can use it further in the stack.
func (mysql *mysqlPlugin) messageGap(s *mysqlStream, nbytes int) (complete bool) {
	m := s.message
	switch s.parseState {
	case mysqlStateStart, mysqlStateEatMessage:
		// not enough data yet to be useful
		return false
	case mysqlStateEatFields, mysqlStateEatRows:
		// enough data here
		m.end = s.parseOffset
		if m.isRequest {
			m.notes = append(m.notes, "Packet loss while capturing the request")
		} else {
			m.notes = append(m.notes, "Packet loss while capturing the response")
		}
		return true
	}

	return true
}

type mysqlPrivateData struct {
	data [2]*mysqlStream
}

// Called when the parser has identified a full message.
func (mysql *mysqlPlugin) messageComplete(tcptuple *common.TCPTuple, dir uint8, stream *mysqlStream) {
	// all ok, ship it
	msg := stream.data[stream.message.start:stream.message.end]

	if !stream.message.ignoreMessage {
		mysql.handleMysql(mysql, stream.message, tcptuple, dir, msg)
	}

	// and reset message
	stream.prepareForNewMessage()
}

func (mysql *mysqlPlugin) ConnectionTimeout() time.Duration {
	return mysql.transactionTimeout
}

func (mysql *mysqlPlugin) Parse(pkt *protos.Packet, tcptuple *common.TCPTuple,
	dir uint8, private protos.ProtocolData) protos.ProtocolData {

	defer logp.Recover("ParseMysql exception")

	priv := mysqlPrivateData{}
	if private != nil {
		var ok bool
		priv, ok = private.(mysqlPrivateData)
		if !ok {
			priv = mysqlPrivateData{}
		}
	}

	if priv.data[dir] == nil {
		dstPort := tcptuple.DstPort
		if dir == tcp.TCPDirectionReverse {
			dstPort = tcptuple.SrcPort
		}
		priv.data[dir] = &mysqlStream{
			data:     pkt.Payload,
			message:  &mysqlMessage{ts: pkt.Ts},
			isClient: mysql.isServerPort(dstPort),
		}
	} else {
		// concatenate bytes
		priv.data[dir].data = append(priv.data[dir].data, pkt.Payload...)
		if len(priv.data[dir].data) > tcp.TCPMaxDataInStream {
			logp.Debug("mysql", "Stream data too large, dropping TCP stream")
			priv.data[dir] = nil
			return priv
		}
	}

	stream := priv.data[dir]
	for len(stream.data) > 0 {
		if stream.message == nil {
			stream.message = &mysqlMessage{ts: pkt.Ts}
		}

		ok, complete := mysqlMessageParser(priv.data[dir])
		logp.Debug("mysqldetailed", "mysqlMessageParser returned ok=%v complete=%v", ok, complete)
		if !ok {
			// drop this tcp stream. Will retry parsing with the next
			// segment in it
			priv.data[dir] = nil
			logp.Debug("mysql", "Ignore MySQL message. Drop tcp stream. Try parsing with the next segment")
			return priv
		}

		if complete {
			mysql.messageComplete(tcptuple, dir, stream)
		} else {
			// wait for more data
			break
		}
	}
	return priv
}

func (mysql *mysqlPlugin) GapInStream(tcptuple *common.TCPTuple, dir uint8,
	nbytes int, private protos.ProtocolData) (priv protos.ProtocolData, drop bool) {

	defer logp.Recover("GapInStream(mysql) exception")

	if private == nil {
		return private, false
	}
	mysqlData, ok := private.(mysqlPrivateData)
	if !ok {
		return private, false
	}
	stream := mysqlData.data[dir]
	if stream == nil || stream.message == nil {
		// nothing to do
		return private, false
	}

	if mysql.messageGap(stream, nbytes) {
		// we need to publish from here
		mysql.messageComplete(tcptuple, dir, stream)
	}

	// we always drop the TCP stream. Because it's binary and len based,
	// there are too few cases in which we could recover the stream (maybe
	// for very large blobs, leaving that as TODO)
	return private, true
}

func (mysql *mysqlPlugin) ReceivedFin(tcptuple *common.TCPTuple, dir uint8,
	private protos.ProtocolData) protos.ProtocolData {

	// TODO: check if we have data pending and either drop it to free
	// memory or send it up the stack.
	return private
}

func handleMysql(mysql *mysqlPlugin, m *mysqlMessage, tcptuple *common.TCPTuple,
	dir uint8, rawMsg []byte) {

	m.tcpTuple = *tcptuple
	m.direction = dir
	m.cmdlineTuple = procs.ProcWatcher.FindProcessesTupleTCP(tcptuple.IPPort())
	m.raw = rawMsg

	if m.isRequest {
		mysql.receivedMysqlRequest(m)
	} else {
		mysql.receivedMysqlResponse(m)
	}
}

func (mysql *mysqlPlugin) receivedMysqlRequest(msg *mysqlMessage) {
	tuple := msg.tcpTuple
	trans := mysql.getTransaction(tuple.Hashable())
	if trans != nil {
		if trans.mysql != nil {
			logp.Debug("mysql", "Two requests without a Response. Dropping old request: %s", trans.mysql)
			unmatchedRequests.Add(1)
		}
	} else {
		trans = &mysqlTransaction{tuple: tuple}
		mysql.transactions.Put(tuple.Hashable(), trans)
	}

	trans.ts = msg.ts
	trans.src, trans.dst = common.MakeEndpointPair(msg.tcpTuple.BaseTuple, msg.cmdlineTuple)
	if msg.direction == tcp.TCPDirectionReverse {
		trans.src, trans.dst = trans.dst, trans.src
	}

	// try to get query string for Execute statement from cache
	// and delete statement id for Close statement from cache
	if msg.statementID != 0 {
		trans.statementID = msg.statementID
		stmts := mysql.getStmtsMap(msg.tcpTuple.Hashable())
		if stmts == nil {
			if msg.typ == mysqlCmdStmtExecute {
				trans.query = "Request Execute Statement"
			} else if msg.typ == mysqlCmdStmtClose {
				trans.query = "Request Close Statement"
			}
			trans.notes = append(trans.notes, "The actual query being used is unknown")
			trans.requestRaw = msg.query
			trans.bytesIn = msg.size
			return
		}
		if msg.typ == mysqlCmdStmtExecute {
			if value, ok := stmts[trans.statementID]; ok {
				trans.query = value.query
				// parse parameters
				trans.params = mysql.parseMysqlExecuteStatement(msg.raw, value)
			} else {
				trans.query = "Request Execute Statement"
				trans.notes = append(trans.notes, "The actual query being used is unknown")
				trans.requestRaw = msg.query
				trans.bytesIn = msg.size
				return
			}
		} else if msg.typ == mysqlCmdStmtClose {
			delete(stmts, trans.statementID)
			trans.query = "CmdStmtClose"
			mysql.transactions.Delete(tuple.Hashable())
		}
	} else {
		trans.query = msg.query
	}

	// Extract the method, by simply taking the first word and
	// making it upper case.
	query := strings.Trim(trans.query, " \r\n\t")
	index := strings.IndexAny(query, " \r\n\t")
	var method string
	if index > 0 {
		method = strings.ToUpper(query[:index])
	} else {
		method = strings.ToUpper(query)
	}

	trans.query = query
	trans.method = method

	trans.mysql = common.MapStr{}

	trans.notes = msg.notes

	// save Raw message
	trans.requestRaw = msg.query
	trans.bytesIn = msg.size
}

func (mysql *mysqlPlugin) receivedMysqlResponse(msg *mysqlMessage) {
	trans := mysql.getTransaction(msg.tcpTuple.Hashable())
	if trans == nil {
		logp.Debug("mysql", "Response from unknown transaction. Ignoring.")
		unmatchedResponses.Add(1)
		return
	}
	// check if the request was received
	if trans.mysql == nil {
		logp.Debug("mysql", "Response from unknown transaction. Ignoring.")
		unmatchedResponses.Add(1)
		return

	}
	// save json details
	trans.mysql.Update(common.MapStr{
		"affected_rows": msg.affectedRows,
		"insert_id":     msg.insertID,
		"num_rows":      msg.numberOfRows,
		"num_fields":    msg.numberOfFields,
		"iserror":       msg.isError,
		"error_code":    msg.errorCode,
		"error_message": msg.errorInfo,
	})
	if msg.statementID != 0 {
		// cache prepare statement response info
		stmts := mysql.getStmtsMap(msg.tcpTuple.Hashable())
		if stmts == nil {
			stmts = mysqlStmtMap{}
		}
		if stmts[msg.statementID] == nil {
			stmtData := &mysqlStmtData{
				query:           trans.query,
				numOfParameters: msg.numberOfParams,
			}
			stmts[msg.statementID] = stmtData
		}
		mysql.prepareStatements.Put(msg.tcpTuple.Hashable(), stmts)
		trans.notes = append(trans.notes, trans.query)
		trans.query = "Request Prepare Statement"
	}

	trans.bytesOut = msg.size
	trans.path = msg.tables

	trans.responseTime = int32(msg.ts.Sub(trans.ts).Nanoseconds() / 1e6) // resp_time in milliseconds

	// save Raw message
	if len(msg.raw) > 0 {
		fields, rows := mysql.parseMysqlResponse(msg.raw)

		trans.responseRaw = common.DumpInCSVFormat(fields, rows)
	}

	trans.notes = append(trans.notes, msg.notes...)

	mysql.publishTransaction(trans)
	mysql.transactions.Delete(trans.tuple.Hashable())

	logp.Debug("mysql", "Mysql transaction completed: %s %s %s", trans.query, trans.params, trans.mysql)
}

func (mysql *mysqlPlugin) parseMysqlExecuteStatement(data []byte, stmtdata *mysqlStmtData) []string {
	dataLen := len(data)
	if dataLen < 14 {
		logp.Debug("mysql", "Data too small")
		return nil
	}
	var paramType, paramUnsigned uint8
	nparamType := []uint8{}
	paramString := []string{}
	nparam := stmtdata.numOfParameters
	offset := 0
	// mysql hdr
	offset += 4
	// cmd type
	offset++
	// stmt id
	offset += 4
	// flags
	offset++
	// iterations
	offset += 4
	// null-bitmap
	if nparam > 0 {
		offset += (nparam + 7) / 8
	} else {
		return nil
	}
	// stmt bound
	if dataLen <= offset {
		logp.Debug("mysql", "Data too small")
		return nil
	}
	stmtBound := data[offset]
	offset++
	paramOffset := offset
	if stmtBound == 1 {
		paramOffset += nparam * 2
		if dataLen <= paramOffset {
			logp.Debug("mysql", "Data too small to contain parameters")
			return nil
		}
		// First call or rebound (1)
		for stmtPos := 0; stmtPos < nparam; stmtPos++ {
			paramType = uint8(data[offset])
			offset++
			nparamType = append(nparamType, paramType)
			logp.Debug("mysqldetailed", "type = %d", paramType)
			paramUnsigned = uint8(data[offset])
			offset++
			if paramUnsigned != 0 {
				logp.Debug("mysql", "Illegal param unsigned")
				return nil
			}
		}
		// Save param type info
		stmtdata.nparamType = nparamType
	} else {
		// Subsequent call (0)
		if len(stmtdata.nparamType) > 0 {
			// get saved param type info
			nparamType = stmtdata.nparamType
		} else {
			return nil
		}
	}

	for stmtPos := 0; stmtPos < nparam; stmtPos++ {
		paramType = nparamType[stmtPos]
		// dissect parameter on paramType
		switch paramType {
		// FIELD_TYPE_TINY
		case 0x01:
			valueString := strconv.Itoa(int(data[paramOffset]))
			paramString = append(paramString, valueString)
			paramOffset++
		// FIELD_TYPE_SHORT
		case 0x02:
			if dataLen < paramOffset+2 {
				logp.Debug("mysql", "Data too small")
				return nil
			}
			valueString := strconv.Itoa(int(binary.LittleEndian.Uint16(data[paramOffset:])))
			paramString = append(paramString, valueString)
			paramOffset += 2
		// FIELD_TYPE_LONG
		case 0x03:
			if dataLen < paramOffset+4 {
				logp.Debug("mysql", "Data too small")
				return nil
			}
			valueString := strconv.Itoa(int(binary.LittleEndian.Uint32(data[paramOffset:])))
			paramString = append(paramString, valueString)
			paramOffset += 4
		//FIELD_TYPE_FLOAT
		case 0x04:
			paramString = append(paramString, "TYPE_FLOAT")
			paramOffset += 4
		// FIELD_TYPE_DOUBLE
		case 0x05:
			paramString = append(paramString, "TYPE_DOUBLE")
			paramOffset += 4
		// FIELD_TYPE_NULL
		case 0x06:
			paramString = append(paramString, "TYPE_NULL")
		//  FIELD_TYPE_LONGLONG
		case 0x08:
			if dataLen < paramOffset+8 {
				logp.Debug("mysql", "Data too small")
				return nil
			}
			valueString := strconv.FormatInt(int64(binary.LittleEndian.Uint64(data[paramOffset:paramOffset+8])), 10)
			paramString = append(paramString, valueString)
			paramOffset += 8
		// FIELD_TYPE_TIMESTAMP
		// FIELD_TYPE_DATETIME
		// FIELD_TYPE_DATE
		case 0x07, 0x0c, 0x0a:
			var year, month, day, hour, minute, second string
			paramLen := int(data[paramOffset])
			if dataLen < paramOffset+paramLen+1 {
				logp.Debug("mysql", "Data too small")
				return nil
			}
			paramOffset++
			if paramLen >= 2 {
				year = strconv.Itoa(int(binary.LittleEndian.Uint16(data[paramOffset:])))
			}
			if paramLen >= 4 {
				month = strconv.Itoa(int(data[paramOffset+2]))
				day = strconv.Itoa(int(data[paramOffset+3]))
			}
			if paramLen >= 7 {
				hour = strconv.Itoa(int(data[paramOffset+4]))
				minute = strconv.Itoa(int(data[paramOffset+5]))
				second = strconv.Itoa(int(data[paramOffset+6]))
			}
			if paramLen >= 11 {
				// Billionth of a second
				// Skip
			}
			datetime := year + "/" + month + "/" + day + " " + hour + ":" + minute + ":" + second
			paramString = append(paramString, datetime)
			paramOffset += paramLen
		// FIELD_TYPE_TIME
		case 0x0b:
			paramLen := int(data[paramOffset])
			if dataLen < paramOffset+paramLen+1 {
				logp.Debug("mysql", "Data too small")
				return nil
			}
			paramOffset++
			paramString = append(paramString, "TYPE_TIME")
			paramOffset += paramLen
		// FIELD_TYPE_VAR_STRING
		// FIELD_TYPE_BLOB
		// FIELD_TYPE_STRING
		case 0xf6, 0xfc, 0xfd, 0xfe:
			paramLen := int(data[paramOffset])
			paramOffset++
			switch paramLen {
			case 0xfc: /* 252 - 64k chars */
				paramLen16 := int(binary.LittleEndian.Uint16(data[paramOffset : paramOffset+2]))
				if dataLen < paramOffset+paramLen16+2 {
					logp.Debug("mysql", "Data too small")
					return nil
				}
				paramOffset += 2
				paramString = append(paramString, string(data[paramOffset:paramOffset+paramLen16]))
				paramOffset += paramLen16
			case 0xfd: /* 64k - 16M chars */
				paramLen24 := int(leUint24(data[paramOffset : paramOffset+3]))
				if dataLen < paramOffset+paramLen24+3 {
					logp.Debug("mysql", "Data too small")
					return nil
				}
				paramOffset += 3
				paramString = append(paramString, string(data[paramOffset:paramOffset+paramLen24]))
				paramOffset += paramLen24
			default: /* < 252 chars     */
				if dataLen < paramOffset+paramLen {
					logp.Debug("mysql", "Data too small")
					return nil
				}
				paramString = append(paramString, string(data[paramOffset:paramOffset+paramLen]))
				paramOffset += paramLen
			}
		default:
			logp.Debug("mysql", "Unknown param type")
			return nil
		}

	}
	return paramString
}

func (mysql *mysqlPlugin) parseMysqlResponse(data []byte) ([]string, [][]string) {
	length, err := readLength(data, 0)
	if err != nil {
		logp.Warn("Invalid response: %v", err)
		return []string{}, [][]string{}
	}
	if length < 1 {
		logp.Warn("Warning: Skipping empty Response")
		return []string{}, [][]string{}
	}

	fields := []string{}
	rows := [][]string{}

	if len(data) < 5 {
		logp.Warn("Invalid response: data less than 4 bytes")
		return []string{}, [][]string{}
	}

	if data[4] == 0x00 {
		// OK response
	} else if data[4] == 0xff {
		// Error response
	} else {
		offset := 5

		logp.Debug("mysql", "Data len: %d", len(data))

		// Read fields
		for {
			length, err = readLength(data, offset)
			if err != nil {
				logp.Warn("Invalid response: %v", err)
				return []string{}, [][]string{}
			}

			if len(data[offset:]) < 5 {
				logp.Warn("Invalid response.")
				return []string{}, [][]string{}
			}

			if data[offset+4] == 0xfe {
				// EOF
				offset += length + 4
				break
			}

			_ /* catalog */, off, complete, err := readLstring(data, offset+4)
			if err != nil || !complete {
				logp.Debug("mysql", "Reading field: %v %v", err, complete)
				return fields, rows
			}
			_ /*database*/, off, complete, err = readLstring(data, off)
			if err != nil || !complete {
				logp.Debug("mysql", "Reading field: %v %v", err, complete)
				return fields, rows
			}
			_ /*table*/, off, complete, err = readLstring(data, off)
			if err != nil || !complete {
				logp.Debug("mysql", "Reading field: %v %v", err, complete)
				return fields, rows
			}
			_ /*org table*/, off, complete, err = readLstring(data, off)
			if err != nil || !complete {
				logp.Debug("mysql", "Reading field: %v %v", err, complete)
				return fields, rows
			}
			name, off, complete, err := readLstring(data, off)
			if err != nil || !complete {
				logp.Debug("mysql", "Reading field: %v %v", err, complete)
				return fields, rows
			}
			_ /* org name */, _ /*off*/, complete, err = readLstring(data, off)
			if err != nil || !complete {
				logp.Debug("mysql", "Reading field: %v %v", err, complete)
				return fields, rows
			}

			fields = append(fields, string(name))

			offset += length + 4
			if len(data) < offset {
				logp.Warn("Invalid response.")
				return []string{}, [][]string{}
			}
		}

		// Read rows
		for offset < len(data) {
			var row []string
			var rowLen int

			if len(data[offset:]) < 5 {
				logp.Warn("Invalid response.")
				break
			}

			if data[offset+4] == 0xfe {
				// EOF
				offset += length + 4
				break
			}

			length, err = readLength(data, offset)
			if err != nil {
				logp.Warn("Invalid response: %v", err)
				break
			}
			off := offset + 4 // skip length + packet number
			start := off
			for off < start+length {
				var text []byte

				if data[off] == 0xfb {
					text = []byte("NULL")
					off++
				} else {
					var err error
					var complete bool
					text, off, complete, err = readLstring(data, off)
					if err != nil || !complete {
<<<<<<< HEAD
						logp.Debug("mysql", "Error parsing rows: %s %v", err, complete)
=======
						logp.Debug("mysql", "Error parsing rows: %+v %t", err, complete)
>>>>>>> 824d443b
						// nevertheless, return what we have so far
						return fields, rows
					}
				}

				if rowLen < mysql.maxRowLength {
					if rowLen+len(text) > mysql.maxRowLength {
						text = text[:mysql.maxRowLength-rowLen]
					}
					row = append(row, string(text))
					rowLen += len(text)
				}
			}

			logp.Debug("mysqldetailed", "Append row: %v", row)

			rows = append(rows, row)
			if len(rows) >= mysql.maxStoreRows {
				break
			}

			offset += length + 4
		}
	}
	return fields, rows
}

func (mysql *mysqlPlugin) publishTransaction(t *mysqlTransaction) {
	if mysql.results == nil {
		return
	}

	logp.Debug("mysql", "mysql.results exists")

	fields := common.MapStr{}
	fields["type"] = "mysql"

	if t.mysql["iserror"].(bool) {
		fields["status"] = common.ERROR_STATUS
	} else {
		fields["status"] = common.OK_STATUS
	}

	fields["responsetime"] = t.responseTime
	if mysql.sendRequest {
		fields["request"] = t.requestRaw
	}
	if mysql.sendResponse {
		fields["response"] = t.responseRaw
	}
	fields["method"] = t.method
	fields["query"] = t.query
	fields["params"] = t.params
	fields["mysql"] = t.mysql
	fields["path"] = t.path
	fields["bytes_out"] = t.bytesOut
	fields["bytes_in"] = t.bytesIn

	if len(t.notes) > 0 {
		fields["notes"] = t.notes
	}

	fields["src"] = &t.src
	fields["dst"] = &t.dst

	mysql.results(beat.Event{
		Timestamp: t.ts,
		Fields:    fields,
	})
}

func readLstring(data []byte, offset int) ([]byte, int, bool, error) {
	length, off, complete, err := readLinteger(data, offset)
	if err != nil {
		return nil, 0, false, err
	}
	if !complete || len(data[off:]) < int(length) {
		return nil, 0, false, nil
	}

	return data[off : off+int(length)], off + int(length), true, nil
}

func leUint24(data []byte) uint32 {
	return uint32(data[0]) | uint32(data[1])<<8 | uint32(data[2])<<16
}

func readLinteger(data []byte, offset int) (uint64, int, bool, error) {
	if len(data) < offset+1 {
		return 0, 0, false, nil
	}
	switch data[offset] {
	case 0xfe:
		if len(data[offset+1:]) < 8 {
			return 0, 0, false, nil
		}
		return binary.LittleEndian.Uint64(data[offset+1:]),
			offset + 9, true, nil
	case 0xfd:
		if len(data[offset+1:]) < 3 {
			return 0, 0, false, nil
		}
		return uint64(leUint24(data[offset+1 : offset+4])), offset + 4, true, nil
	case 0xfc:
		if len(data[offset+1:]) < 2 {
			return 0, 0, false, nil
		}
		return uint64(binary.LittleEndian.Uint16(data[offset+1:])), offset + 3, true, nil
	}

	if uint64(data[offset]) >= 0xfb {
		return 0, 0, false, fmt.Errorf("unexpected value in read_linteger")
	}

	return uint64(data[offset]), offset + 1, true, nil
}

// Read a mysql length field (3 bytes LE)
func readLength(data []byte, offset int) (int, error) {
	if len(data[offset:]) < 3 {
		return 0, errors.New("data too small to contain a valid length")
	}
	return int(leUint24(data[offset : offset+3])), nil
}<|MERGE_RESOLUTION|>--- conflicted
+++ resolved
@@ -1117,11 +1117,7 @@
 					var complete bool
 					text, off, complete, err = readLstring(data, off)
 					if err != nil || !complete {
-<<<<<<< HEAD
-						logp.Debug("mysql", "Error parsing rows: %s %v", err, complete)
-=======
 						logp.Debug("mysql", "Error parsing rows: %+v %t", err, complete)
->>>>>>> 824d443b
 						// nevertheless, return what we have so far
 						return fields, rows
 					}
